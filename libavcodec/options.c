--- conflicted
+++ resolved
@@ -377,19 +377,12 @@
 {"all"             , NULL, 0, FF_OPT_TYPE_CONST, {.dbl = AVDISCARD_ALL     }, INT_MIN, INT_MAX, V|D, "avdiscard"},
 {"bidir_refine", "refine the two motion vectors used in bidirectional macroblocks", OFFSET(bidir_refine), FF_OPT_TYPE_INT, {.dbl = 1 }, 0, 4, V|E},
 {"brd_scale", "downscales frames for dynamic B-frame decision", OFFSET(brd_scale), FF_OPT_TYPE_INT, {.dbl = DEFAULT }, 0, 10, V|E},
-<<<<<<< HEAD
+#if FF_API_X264_GLOBAL_OPTS
 {"crf", "enables constant quality mode, and selects the quality (x264/VP8)", OFFSET(crf), FF_OPT_TYPE_FLOAT, {.dbl = DEFAULT }, 0, 63, V|E},
 {"cqp", "constant quantization parameter rate control method", OFFSET(cqp), FF_OPT_TYPE_INT, {.dbl = -1 }, INT_MIN, INT_MAX, V|E},
+#endif
 {"keyint_min", "minimum interval between IDR-frames", OFFSET(keyint_min), FF_OPT_TYPE_INT, {.dbl = 25 }, INT_MIN, INT_MAX, V|E},
 {"refs", "reference frames to consider for motion compensation", OFFSET(refs), FF_OPT_TYPE_INT, {.dbl = 1 }, INT_MIN, INT_MAX, V|E},
-=======
-#if FF_API_X264_GLOBAL_OPTS
-{"crf", "enables constant quality mode, and selects the quality (x264)", OFFSET(crf), FF_OPT_TYPE_FLOAT, {.dbl = DEFAULT }, 0, 51, V|E},
-{"cqp", "constant quantization parameter rate control method", OFFSET(cqp), FF_OPT_TYPE_INT, {.dbl = -1 }, INT_MIN, INT_MAX, V|E},
-#endif
-{"keyint_min", "minimum interval between IDR-frames (x264)", OFFSET(keyint_min), FF_OPT_TYPE_INT, {.dbl = 25 }, INT_MIN, INT_MAX, V|E},
-{"refs", "reference frames to consider for motion compensation (Snow)", OFFSET(refs), FF_OPT_TYPE_INT, {.dbl = 1 }, INT_MIN, INT_MAX, V|E},
->>>>>>> b9630bcf
 {"chromaoffset", "chroma qp offset from luma", OFFSET(chromaoffset), FF_OPT_TYPE_INT, {.dbl = DEFAULT }, INT_MIN, INT_MAX, V|E},
 {"bframebias", "influences how often B-frames are used", OFFSET(bframebias), FF_OPT_TYPE_INT, {.dbl = DEFAULT }, INT_MIN, INT_MAX, V|E},
 {"trellis", "rate-distortion optimal quantization", OFFSET(trellis), FF_OPT_TYPE_INT, {.dbl = DEFAULT }, INT_MIN, INT_MAX, V|A|E},

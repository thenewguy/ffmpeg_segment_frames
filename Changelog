Entries are sorted chronologically from oldest to youngest within each release,
releases are sorted from youngest to oldest.


version <next>:

- many many things we forgot because we rather write code than changelogs
- libmpcodecs video filter support (3 times as many filters than before)
- mpeg2 aspect ratio dection fixed
- libxvid aspect pickiness fixed
- Frame multithreaded decoding
- Lots of deprecated API cruft removed
- fft and imdct optimizations for AVX (Sandy Bridge) processors

version 0.7_beta1:

- WebM support in Matroska de/muxer
- low overhead Ogg muxing
- MMS-TCP support
- VP8 de/encoding via libvpx
- Demuxer for On2's IVF format
- Pictor/PC Paint decoder
- HE-AAC v2 decoder
- libfaad2 wrapper removed
- DTS-ES extension (XCh) decoding support
- native VP8 decoder
- RTSP tunneling over HTTP
- RTP depacketization of SVQ3
- -strict inofficial replaced by -strict unofficial
- ffplay -exitonkeydown and -exitonmousedown options added
- native GSM / GSM MS decoder
- RTP depacketization of QDM2
- ANSI/ASCII art playback system
- Lego Mindstorms RSO de/muxer
- libavcore added
- SubRip subtitle file muxer and demuxer
- Chinese AVS encoding via libxavs
- ffprobe -show_packets option added
- RTP packetization of Theora and Vorbis
- RTP depacketization of MP4A-LATM
- RTP packetization and depacketization of VP8
- hflip filter
- Apple HTTP Live Streaming demuxer
- a64 codec
- MMS-HTTP support
- G.722 ADPCM audio encoder/decoder
- R10k video decoder
- ocv_smooth filter
- frei0r wrapper filter
- change crop filter syntax to width:height:x:y
- make the crop filter accept parametric expressions
- make ffprobe accept AVFormatContext options
- yadif filter
- blackframe filter
- Demuxer for Leitch/Harris' VR native stream format (LXF)
- RTP depacketization of the X-QT QuickTime format
- SAP (Session Announcement Protocol, RFC 2974) muxer and demuxer
- cropdetect filter
- ffmpeg -crop* options removed
- transpose filter added
- ffmpeg -force_key_frames option added
- demuxer for receiving raw rtp:// URLs without an SDP description
- single stream LATM/LOAS decoder
- setpts filter added
- Win64 support for optimized asm functions
- MJPEG/AVI1 to JPEG/JFIF bitstream filter
- ASS subtitle encoder and decoder
- IEC 61937 encapsulation for E-AC3, TrueHD, DTS-HD (for HDMI passthrough)
- overlay filter added
- rename aspect filter to setdar, and pixelaspect to setsar
- IEC 61937 demuxer
- Mobotix .mxg demuxer
- frei0r source added
- hqdn3d filter added
- RTP depacketization of QCELP
- FLAC parser added
- gradfun filter added
- AMR-WB decoder
- replace the ocv_smooth filter with a more generic ocv filter
- Windows Televison (WTV) demuxer
- FFmpeg metadata format muxer and demuxer
- SubRip (srt) subtitle encoder and decoder
- floating-point AC-3 encoder added
- Lagarith decoder
- ffmpeg -copytb option added
- IVF muxer added
- Wing Commander IV movies decoder added
- movie source added
- Bink version 'b' audio and video decoder
- Bitmap Brothers JV playback system
- Apple HTTP Live Streaming protocol handler
- sndio support for playback and record
- Linux framebuffer input device added
- Chronomaster DFA decoder
- DPX image encoder
- MicroDVD subtitle file muxer and demuxer
- Playstation Portable PMP format demuxer
- fieldorder video filter added
- AAC encoding via libvo-aacenc
- AMR-WB encoding via libvo-amrwbenc
- xWMA demuxer
<<<<<<< HEAD
- Mobotix MxPEG decoder
=======
- fieldorder video filter added
>>>>>>> 79ee8977


version 0.6:

- PB-frame decoding for H.263
- deprecated vhook subsystem removed
- deprecated old scaler removed
- VQF demuxer
- Alpha channel scaler
- PCX encoder
- RTP packetization of H.263
- RTP packetization of AMR
- RTP depacketization of Vorbis
- CorePNG decoding support
- Cook multichannel decoding support
- introduced avlanguage helpers in libavformat
- 8088flex TMV demuxer and decoder
- per-stream language-tags extraction in asfdec
- V210 decoder and encoder
- remaining GPL parts in AC-3 decoder converted to LGPL
- QCP demuxer
- SoX native format muxer and demuxer
- AMR-NB decoding/encoding, AMR-WB decoding via OpenCORE libraries
- DPX image decoder
- Electronic Arts Madcow decoder
- DivX (XSUB) subtitle encoder
- nonfree libamr support for AMR-NB/WB decoding/encoding removed
- experimental AAC encoder
- RTP depacketization of ASF and RTSP from WMS servers
- RTMP support in libavformat
- noX handling for OPT_BOOL X options
- Wave64 demuxer
- IEC-61937 compatible Muxer
- TwinVQ decoder
- Bluray (PGS) subtitle decoder
- LPCM support in MPEG-TS (HDMV RID as found on Blu-ray disks)
- WMA Pro decoder
- Core Audio Format demuxer
- Atrac1 decoder
- MD STUDIO audio demuxer
- RF64 support in WAV demuxer
- MPEG-4 Audio Lossless Coding (ALS) decoder
- -formats option split into -formats, -codecs, -bsfs, and -protocols
- IV8 demuxer
- CDG demuxer and decoder
- R210 decoder
- Auravision Aura 1 and 2 decoders
- Deluxe Paint Animation playback system
- SIPR decoder
- Adobe Filmstrip muxer and demuxer
- RTP depacketization of H.263
- Bink demuxer and audio/video decoders
- enable symbol versioning by default for linkers that support it
- IFF PBM/ILBM bitmap decoder
- concat protocol
- Indeo 5 decoder
- RTP depacketization of AMR
- WMA Voice decoder
- ffprobe tool
- AMR-NB decoder
- RTSP muxer
- HE-AAC v1 decoder
- Kega Game Video (KGV1) decoder
- VorbisComment writing for FLAC, Ogg FLAC and Ogg Speex files
- RTP depacketization of Theora
- HTTP Digest authentication
- RTMP/RTMPT/RTMPS/RTMPE/RTMPTE protocol support via librtmp
- Psygnosis YOP demuxer and video decoder
- spectral extension support in the E-AC-3 decoder
- unsharp video filter
- RTP hinting in the mov/3gp/mp4 muxer
- Dirac in Ogg demuxing
- seek to keyframes in Ogg
- 4:2:2 and 4:4:4 Theora decoding
- 35% faster VP3/Theora decoding
- faster AAC decoding
- faster H.264 decoding
- RealAudio 1.0 (14.4K) encoder


version 0.5:

- DV50 AKA DVCPRO50 encoder, decoder, muxer and demuxer
- TechSmith Camtasia (TSCC) video decoder
- IBM Ultimotion (ULTI) video decoder
- Sierra Online audio file demuxer and decoder
- Apple QuickDraw (qdrw) video decoder
- Creative ADPCM audio decoder (16 bits as well as 8 bits schemes)
- Electronic Arts Multimedia (WVE/UV2/etc.) file demuxer
- Miro VideoXL (VIXL) video decoder
- H.261 video encoder
- QPEG video decoder
- Nullsoft Video (NSV) file demuxer
- Shorten audio decoder
- LOCO video decoder
- Apple Lossless Audio Codec (ALAC) decoder
- Winnov WNV1 video decoder
- Autodesk Animator Studio Codec (AASC) decoder
- Indeo 2 video decoder
- Fraps FPS1 video decoder
- Snow video encoder/decoder
- Sonic audio encoder/decoder
- Vorbis audio decoder
- Macromedia ADPCM decoder
- Duck TrueMotion 2 video decoder
- support for decoding FLX and DTA extensions in FLIC files
- H.264 custom quantization matrices support
- ffserver fixed, it should now be usable again
- QDM2 audio decoder
- Real Cooker audio decoder
- TrueSpeech audio decoder
- WMA2 audio decoder fixed, now all files should play correctly
- RealAudio 14.4 and 28.8 decoders fixed
- JPEG-LS decoder
- build system improvements
- tabs and trailing whitespace removed from the codebase
- CamStudio video decoder
- AIFF/AIFF-C audio format, encoding and decoding
- ADTS AAC file reading and writing
- Creative VOC file reading and writing
- American Laser Games multimedia (*.mm) playback system
- Zip Motion Blocks Video decoder
- improved Theora/VP3 decoder
- True Audio (TTA) decoder
- AVS demuxer and video decoder
- JPEG-LS encoder
- Smacker demuxer and decoder
- NuppelVideo/MythTV demuxer and RTjpeg decoder
- KMVC decoder
- MPEG-2 intra VLC support
- MPEG-2 4:2:2 encoder
- Flash Screen Video decoder
- GXF demuxer
- Chinese AVS decoder
- GXF muxer
- MXF demuxer
- VC-1/WMV3/WMV9 video decoder
- MacIntel support
- AVISynth support
- VMware video decoder
- VP5 video decoder
- VP6 video decoder
- WavPack lossless audio decoder
- Targa (.TGA) picture decoder
- Vorbis audio encoder
- Delphine Software .cin demuxer/audio and video decoder
- Tiertex .seq demuxer/video decoder
- MTV demuxer
- TIFF picture encoder and decoder
- GIF picture decoder
- Intel Music Coder decoder
- Zip Motion Blocks Video encoder
- Musepack decoder
- Flash Screen Video encoder
- Theora encoding via libtheora
- BMP encoder
- WMA encoder
- GSM-MS encoder and decoder
- DCA decoder
- DXA demuxer and decoder
- DNxHD decoder
- Gamecube movie (.THP) playback system
- Blackfin optimizations
- Interplay C93 demuxer and video decoder
- Bethsoft VID demuxer and video decoder
- CRYO APC demuxer
- Atrac3 decoder
- V.Flash PTX decoder
- RoQ muxer, RoQ audio encoder
- Renderware TXD demuxer and decoder
- extern C declarations for C++ removed from headers
- sws_flags command line option
- codebook generator
- RoQ video encoder
- QTRLE encoder
- OS/2 support removed and restored again
- AC-3 decoder
- NUT muxer
- additional SPARC (VIS) optimizations
- Matroska muxer
- slice-based parallel H.264 decoding
- Monkey's Audio demuxer and decoder
- AMV audio and video decoder
- DNxHD encoder
- H.264 PAFF decoding
- Nellymoser ASAO decoder
- Beam Software SIFF demuxer and decoder
- libvorbis Vorbis decoding removed in favor of native decoder
- IntraX8 (J-Frame) subdecoder for WMV2 and VC-1
- Ogg (Theora, Vorbis and FLAC) muxer
- The "device" muxers and demuxers are now in a new libavdevice library
- PC Paintbrush PCX decoder
- Sun Rasterfile decoder
- TechnoTrend PVA demuxer
- Linux Media Labs MPEG-4 (LMLM4) demuxer
- AVM2 (Flash 9) SWF muxer
- QT variant of IMA ADPCM encoder
- VFW grabber
- iPod/iPhone compatible mp4 muxer
- Mimic decoder
- MSN TCP Webcam stream demuxer
- RL2 demuxer / decoder
- IFF demuxer
- 8SVX audio decoder
- non-recursive Makefiles
- BFI demuxer
- MAXIS EA XA (.xa) demuxer / decoder
- BFI video decoder
- OMA demuxer
- MLP/TrueHD decoder
- Electronic Arts CMV decoder
- Motion Pixels Video decoder
- Motion Pixels MVI demuxer
- removed animated GIF decoder/demuxer
- D-Cinema audio muxer
- Electronic Arts TGV decoder
- Apple Lossless Audio Codec (ALAC) encoder
- AAC decoder
- floating point PCM encoder/decoder
- MXF muxer
- DV100 AKA DVCPRO HD decoder and demuxer
- E-AC-3 support added to AC-3 decoder
- Nellymoser ASAO encoder
- ASS and SSA demuxer and muxer
- liba52 wrapper removed
- SVQ3 watermark decoding support
- Speex decoding via libspeex
- Electronic Arts TGQ decoder
- RV40 decoder
- QCELP / PureVoice decoder
- RV30 decoder
- hybrid WavPack support
- R3D REDCODE demuxer
- ALSA support for playback and record
- Electronic Arts TQI decoder
- OpenJPEG based JPEG 2000 decoder
- NC (NC4600) camera file demuxer
- Gopher client support
- MXF D-10 muxer
- generic metadata API


version 0.4.9-pre1:

- DV encoder, DV muxer
- Microsoft RLE video decoder
- Microsoft Video-1 decoder
- Apple Animation (RLE) decoder
- Apple Graphics (SMC) decoder
- Apple Video (RPZA) decoder
- Cinepak decoder
- Sega FILM (CPK) file demuxer
- Westwood multimedia support (VQA & AUD files)
- Id Quake II CIN playback support
- 8BPS video decoder
- FLIC playback support
- RealVideo 2.0 (RV20) decoder
- Duck TrueMotion v1 (DUCK) video decoder
- Sierra VMD demuxer and video decoder
- MSZH and ZLIB decoder support
- SVQ1 video encoder
- AMR-WB support
- PPC optimizations
- rate distortion optimal cbp support
- rate distorted optimal ac prediction for MPEG-4
- rate distorted optimal lambda->qp support
- AAC encoding with libfaac
- Sunplus JPEG codec (SP5X) support
- use Lagrange multipler instead of QP for ratecontrol
- Theora/VP3 decoding support
- XA and ADX ADPCM codecs
- export MPEG-2 active display area / pan scan
- Add support for configuring with IBM XLC
- floating point AAN DCT
- initial support for zygo video (not complete)
- RGB ffv1 support
- new audio/video parser API
- av_log() system
- av_read_frame() and av_seek_frame() support
- missing last frame fixes
- seek by mouse in ffplay
- noise reduction of DCT coefficients
- H.263 OBMC & 4MV support
- H.263 alternative inter vlc support
- H.263 loop filter
- H.263 slice structured mode
- interlaced DCT support for MPEG-2 encoding
- stuffing to stay above min_bitrate
- MB type & QP visualization
- frame stepping for ffplay
- interlaced motion estimation
- alternate scantable support
- SVCD scan offset support
- closed GOP support
- SSE2 FDCT
- quantizer noise shaping
- G.726 ADPCM audio codec
- MS ADPCM encoding
- multithreaded/SMP motion estimation
- multithreaded/SMP encoding for MPEG-1/MPEG-2/MPEG-4/H.263
- multithreaded/SMP decoding for MPEG-2
- FLAC decoder
- Metrowerks CodeWarrior suppport
- H.263+ custom pcf support
- nicer output for 'ffmpeg -formats'
- Matroska demuxer
- SGI image format, encoding and decoding
- H.264 loop filter support
- H.264 CABAC support
- nicer looking arrows for the motion vector visualization
- improved VCD support
- audio timestamp drift compensation
- MPEG-2 YUV 422/444 support
- polyphase kaiser windowed sinc and blackman nuttall windowed sinc audio resample
- better image scaling
- H.261 support
- correctly interleave packets during encoding
- VIS optimized motion compensation
- intra_dc_precision>0 encoding support
- support reuse of motion vectors/MB types/field select values of the source video
- more accurate deblock filter
- padding support
- many optimizations and bugfixes
- FunCom ISS audio file demuxer and according ADPCM decoding


version 0.4.8:

- MPEG-2 video encoding (Michael)
- Id RoQ playback subsystem (Mike Melanson and Tim Ferguson)
- Wing Commander III Movie (.mve) file playback subsystem (Mike Melanson
  and Mario Brito)
- Xan DPCM audio decoder (Mario Brito)
- Interplay MVE playback subsystem (Mike Melanson)
- Duck DK3 and DK4 ADPCM audio decoders (Mike Melanson)


version 0.4.7:

- RealAudio 1.0 (14_4) and 2.0 (28_8) native decoders. Author unknown, code from mplayerhq
  (originally from public domain player for Amiga at http://www.honeypot.net/audio)
- current version now also compiles with older GCC (Fabrice)
- 4X multimedia playback system including 4xm file demuxer (Mike
  Melanson), and 4X video and audio codecs (Michael)
- Creative YUV (CYUV) decoder (Mike Melanson)
- FFV1 codec (our very simple lossless intra only codec, compresses much better
  than HuffYUV) (Michael)
- ASV1 (Asus), H.264, Intel indeo3 codecs have been added (various)
- tiny PNG encoder and decoder, tiny GIF decoder, PAM decoder (PPM with
  alpha support), JPEG YUV colorspace support. (Fabrice Bellard)
- ffplay has been replaced with a newer version which uses SDL (optionally)
  for multiplatform support (Fabrice)
- Sorenson Version 3 codec (SVQ3) support has been added (decoding only) - donated
  by anonymous
- AMR format has been added (Johannes Carlsson)
- 3GP support has been added (Johannes Carlsson)
- VP3 codec has been added (Mike Melanson)
- more MPEG-1/2 fixes
- better multiplatform support, MS Visual Studio fixes (various)
- AltiVec optimizations (Magnus Damn and others)
- SH4 processor support has been added (BERO)
- new public interfaces (avcodec_get_pix_fmt) (Roman Shaposhnick)
- VOB streaming support (Brian Foley)
- better MP3 autodetection (Andriy Rysin)
- qpel encoding (Michael)
- 4mv+b frames encoding finally fixed (Michael)
- chroma ME (Michael)
- 5 comparison functions for ME (Michael)
- B-frame encoding speedup (Michael)
- WMV2 codec (unfinished - Michael)
- user specified diamond size for EPZS (Michael)
- Playstation STR playback subsystem, still experimental (Mike and Michael)
- ASV2 codec (Michael)
- CLJR decoder (Alex)

.. And lots more new enhancements and fixes.


version 0.4.6:

- completely new integer only MPEG audio layer 1/2/3 decoder rewritten
  from scratch
- Recoded DCT and motion vector search with gcc (no longer depends on nasm)
- fix quantization bug in AC3 encoder
- added PCM codecs and format. Corrected WAV/AVI/ASF PCM issues
- added prototype ffplay program
- added GOB header parsing on H.263/H.263+ decoder (Juanjo)
- bug fix on MCBPC tables of H.263 (Juanjo)
- bug fix on DC coefficients of H.263 (Juanjo)
- added Advanced Prediction Mode on H.263/H.263+ decoder (Juanjo)
- now we can decode H.263 streams found in QuickTime files (Juanjo)
- now we can decode H.263 streams found in VIVO v1 files(Juanjo)
- preliminary RTP "friendly" mode for H.263/H.263+ coding. (Juanjo)
- added GOB header for H.263/H.263+ coding on RTP mode (Juanjo)
- now H.263 picture size is returned on the first decoded frame (Juanjo)
- added first regression tests
- added MPEG-2 TS demuxer
- new demux API for libav
- more accurate and faster IDCT (Michael)
- faster and entropy-controlled motion search (Michael)
- two pass video encoding (Michael)
- new video rate control (Michael)
- added MSMPEG4V1, MSMPEGV2 and WMV1 support (Michael)
- great performance improvement of video encoders and decoders (Michael)
- new and faster bit readers and vlc parsers (Michael)
- high quality encoding mode: tries all macroblock/VLC types (Michael)
- added DV video decoder
- preliminary RTP/RTSP support in ffserver and libavformat
- H.263+ AIC decoding/encoding support (Juanjo)
- VCD MPEG-PS mode (Juanjo)
- PSNR stuff (Juanjo)
- simple stats output (Juanjo)
- 16-bit and 15-bit RGB/BGR/GBR support (Bisqwit)


version 0.4.5:

- some header fixes (Zdenek Kabelac <kabi at informatics.muni.cz>)
- many MMX optimizations (Nick Kurshev <nickols_k at mail.ru>)
- added configure system (actually a small shell script)
- added MPEG audio layer 1/2/3 decoding using LGPL'ed mpglib by
  Michael Hipp (temporary solution - waiting for integer only
  decoder)
- fixed VIDIOCSYNC interrupt
- added Intel H.263 decoding support ('I263' AVI fourCC)
- added Real Video 1.0 decoding (needs further testing)
- simplified image formats again. Added PGM format (=grey
  pgm). Renamed old PGM to PGMYUV.
- fixed msmpeg4 slice issues (tell me if you still find problems)
- fixed OpenDivX bugs with newer versions (added VOL header decoding)
- added support for MPlayer interface
- added macroblock skip optimization
- added MJPEG decoder
- added mmx/mmxext IDCT from libmpeg2
- added pgmyuvpipe, ppm, and ppm_pipe formats (original patch by Celer
  <celer at shell.scrypt.net>)
- added pixel format conversion layer (e.g. for MJPEG or PPM)
- added deinterlacing option
- MPEG-1/2 fixes
- MPEG-4 vol header fixes (Jonathan Marsden <snmjbm at pacbell.net>)
- ARM optimizations (Lionel Ulmer <lionel.ulmer at free.fr>).
- Windows porting of file converter
- added MJPEG raw format (input/ouput)
- added JPEG image format support (input/output)


version 0.4.4:

- fixed some std header definitions (Bjorn Lindgren
  <bjorn.e.lindgren at telia.com>).
- added MPEG demuxer (MPEG-1 and 2 compatible).
- added ASF demuxer
- added prototype RM demuxer
- added AC3 decoding (done with libac3 by Aaron Holtzman)
- added decoding codec parameter guessing (.e.g. for MPEG, because the
  header does not include them)
- fixed header generation in MPEG-1, AVI and ASF muxer: wmplayer can now
  play them (only tested video)
- fixed H.263 white bug
- fixed phase rounding in img resample filter
- add MMX code for polyphase img resample filter
- added CPU autodetection
- added generic title/author/copyright/comment string handling (ASF and RM
  use them)
- added SWF demux to extract MP3 track (not usable yet because no MP3
  decoder)
- added fractional frame rate support
- codecs are no longer searched by read_header() (should fix ffserver
  segfault)


version 0.4.3:

- BGR24 patch (initial patch by Jeroen Vreeken <pe1rxq at amsat.org>)
- fixed raw yuv output
- added motion rounding support in MPEG-4
- fixed motion bug rounding in MSMPEG4
- added B-frame handling in video core
- added full MPEG-1 decoding support
- added partial (frame only) MPEG-2 support
- changed the FOURCC code for H.263 to "U263" to be able to see the
  +AVI/H.263 file with the UB Video H.263+ decoder. MPlayer works with
  this +codec ;) (JuanJo).
- Halfpel motion estimation after MB type selection (JuanJo)
- added pgm and .Y.U.V output format
- suppressed 'img:' protocol. Simply use: /tmp/test%d.[pgm|Y] as input or
  output.
- added pgmpipe I/O format (original patch from Martin Aumueller
  <lists at reserv.at>, but changed completely since we use a format
  instead of a protocol)


version 0.4.2:

- added H.263/MPEG-4/MSMPEG4 decoding support. MPEG-4 decoding support
  (for OpenDivX) is almost complete: 8x8 MVs and rounding are
  missing. MSMPEG4 support is complete.
- added prototype MPEG-1 decoder. Only I- and P-frames handled yet (it
  can decode ffmpeg MPEGs :-)).
- added libavcodec API documentation (see apiexample.c).
- fixed image polyphase bug (the bottom of some images could be
  greenish)
- added support for non clipped motion vectors (decoding only)
  and image sizes non-multiple of 16
- added support for AC prediction (decoding only)
- added file overwrite confirmation (can be disabled with -y)
- added custom size picture to H.263 using H.263+ (Juanjo)


version 0.4.1:

- added MSMPEG4 (aka DivX) compatible encoder. Changed default codec
  of AVI and ASF to DIV3.
- added -me option to set motion estimation method
  (default=log). suppressed redundant -hq option.
- added options -acodec and -vcodec to force a given codec (useful for
  AVI for example)
- fixed -an option
- improved dct_quantize speed
- factorized some motion estimation code


version 0.4.0:

- removing grab code from ffserver and moved it to ffmpeg. Added
  multistream support to ffmpeg.
- added timeshifting support for live feeds (option ?date=xxx in the
  URL)
- added high quality image resize code with polyphase filter (need
  mmx/see optimization). Enable multiple image size support in ffserver.
- added multi live feed support in ffserver
- suppressed master feature from ffserver (it should be done with an
  external program which opens the .ffm url and writes it to another
  ffserver)
- added preliminary support for video stream parsing (WAV and AVI half
  done). Added proper support for audio/video file conversion in
  ffmpeg.
- added preliminary support for video file sending from ffserver
- redesigning I/O subsystem: now using URL based input and output
  (see avio.h)
- added WAV format support
- added "tty user interface" to ffmpeg to stop grabbing gracefully
- added MMX/SSE optimizations to SAD (Sums of Absolutes Differences)
  (Juan J. Sierralta P. a.k.a. "Juanjo" <juanjo at atmlab.utfsm.cl>)
- added MMX DCT from mpeg2_movie 1.5 (Juanjo)
- added new motion estimation algorithms, log and phods (Juanjo)
- changed directories: libav for format handling, libavcodec for
  codecs


version 0.3.4:

- added stereo in MPEG audio encoder


version 0.3.3:

- added 'high quality' mode which use motion vectors. It can be used in
  real time at low resolution.
- fixed rounding problems which caused quality problems at high
  bitrates and large GOP size


version 0.3.2: small fixes

- ASF fixes
- put_seek bug fix


version 0.3.1: added avi/divx support

- added AVI support
- added MPEG-4 codec compatible with OpenDivX. It is based on the H.263 codec
- added sound for flash format (not tested)


version 0.3: initial public release<|MERGE_RESOLUTION|>--- conflicted
+++ resolved
@@ -99,11 +99,7 @@
 - AAC encoding via libvo-aacenc
 - AMR-WB encoding via libvo-amrwbenc
 - xWMA demuxer
-<<<<<<< HEAD
 - Mobotix MxPEG decoder
-=======
-- fieldorder video filter added
->>>>>>> 79ee8977
 
 
 version 0.6:

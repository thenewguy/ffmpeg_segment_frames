--- conflicted
+++ resolved
@@ -423,12 +423,8 @@
 {
     MpegDemuxContext *m = s->priv_data;
     AVStream *st;
-<<<<<<< HEAD
-    int len, startcode, i, es_type;
+    int len, startcode, i, es_type, ret;
     int request_probe= 0;
-=======
-    int len, startcode, i, es_type, ret;
->>>>>>> 2b4e49d4
     enum CodecID codec_id = CODEC_ID_NONE;
     enum AVMediaType type;
     int64_t pts, dts, dummy_pos; //dummy_pos is needed for the index building to work

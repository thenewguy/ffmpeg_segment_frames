--- conflicted
+++ resolved
@@ -547,11 +547,7 @@
 
     c->first_packet = 1;
     c->first_timestamp = AV_NOPTS_VALUE;
-<<<<<<< HEAD
-    c->seek_timestamp = AV_NOPTS_VALUE;
-=======
     c->seek_timestamp  = AV_NOPTS_VALUE;
->>>>>>> 770a5c6d
 
     return 0;
 fail:
@@ -613,26 +609,13 @@
         if (var->needed && !var->pkt.data) {
             while (1) {
                 int64_t ts_diff;
-<<<<<<< HEAD
-                ret = av_read_frame(var->ctx, &var->pkt);
-                if (ret < 0) {
-                    if (!url_feof(&var->pb)) {
-                        return ret;
-                    } else {
-                        if ((var->cur_seq_no - var->start_seq_no) == (var->n_segments)) {
-                            return AVERROR_EOF;
-                        }
-                    }
-                    reset_packet(&var->pkt);
-=======
                 AVStream *st;
                 ret = av_read_frame(var->ctx, &var->pkt);
                 if (ret < 0) {
-                    if (!var->pb.eof_reached)
+                    if (!url_feof(&var->pb))
                         return ret;
                     reset_packet(&var->pkt);
                     break;
->>>>>>> 770a5c6d
                 } else {
                     if (c->first_timestamp == AV_NOPTS_VALUE)
                         c->first_timestamp = var->pkt.dts;
@@ -646,20 +629,6 @@
                     break;
                 }
 
-<<<<<<< HEAD
-                ts_diff = var->pkt.dts - c->seek_timestamp;
-                if (ts_diff >= 0) {
-                    if (c->seek_flags & AVSEEK_FLAG_ANY) {
-                        c->seek_timestamp = AV_NOPTS_VALUE;
-                        break;
-                    }
-
-                    /* Seek to keyframe */
-                    if (var->pkt.flags & AV_PKT_FLAG_KEY) {
-                        c->seek_timestamp = AV_NOPTS_VALUE;
-                        break;
-                    }
-=======
                 st = var->ctx->streams[var->pkt.stream_index];
                 ts_diff = av_rescale_rnd(var->pkt.dts, AV_TIME_BASE,
                                          st->time_base.den, AV_ROUND_DOWN) -
@@ -668,7 +637,6 @@
                                      var->pkt.flags & AV_PKT_FLAG_KEY)) {
                     c->seek_timestamp = AV_NOPTS_VALUE;
                     break;
->>>>>>> 770a5c6d
                 }
             }
         }
@@ -710,17 +678,12 @@
     if ((flags & AVSEEK_FLAG_BYTE) || !c->variants[0]->finished)
         return AVERROR(ENOSYS);
 
-<<<<<<< HEAD
-    c->seek_timestamp = timestamp;
-    c->seek_flags = flags;
-=======
     c->seek_flags     = flags;
     c->seek_timestamp = stream_index < 0 ? timestamp :
                         av_rescale_rnd(timestamp, AV_TIME_BASE,
                                        s->streams[stream_index]->time_base.den,
                                        flags & AVSEEK_FLAG_BACKWARD ?
                                        AV_ROUND_DOWN : AV_ROUND_UP);
->>>>>>> 770a5c6d
     timestamp = av_rescale_rnd(timestamp, 1, stream_index >= 0 ?
                                s->streams[stream_index]->time_base.den :
                                AV_TIME_BASE, flags & AVSEEK_FLAG_BACKWARD ?
@@ -761,11 +724,7 @@
             }
             pos += var->segments[j]->duration;
         }
-<<<<<<< HEAD
-        if (ret != 0)
-=======
         if (ret)
->>>>>>> 770a5c6d
             c->seek_timestamp = AV_NOPTS_VALUE;
     }
     return ret;
